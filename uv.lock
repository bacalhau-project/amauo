--- conflicted
+++ resolved
@@ -8,10 +8,7 @@
 
 [[package]]
 name = "amauo"
-<<<<<<< HEAD
-=======
 version = "0.0.0"
->>>>>>> daf308be
 source = { editable = "." }
 dependencies = [
     { name = "boto3" },
