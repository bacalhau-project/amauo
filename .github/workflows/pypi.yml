name: PyPI Deployment

on:
  push:
    tags: ['v*']
  workflow_dispatch:
    inputs:
      tag:
        description: 'Tag to deploy (e.g., v1.0.0)'
        required: true
        type: string

jobs:
  deploy-pypi:
    name: Deploy to PyPI
    runs-on: ubuntu-latest
    permissions:
      id-token: write
      contents: write
    environment:
      name: pypi
      url: https://pypi.org/project/amauo/

    steps:
    - name: Checkout repository
      uses: actions/checkout@v4
      with:
        fetch-depth: 0

    - name: Determine tag
      id: get_tag
      run: |
        if [ "${{ github.event_name }}" = "workflow_dispatch" ]; then
          TAG="${{ github.event.inputs.tag }}"
        else
          TAG="${{ github.ref_name }}"
        fi
        echo "tag=${TAG}" >> $GITHUB_OUTPUT
        echo "Deploying tag: ${TAG}"

    - name: Checkout tag
      run: git checkout ${{ steps.get_tag.outputs.tag }}

    - name: Install uv
      uses: astral-sh/setup-uv@v4
      with:
        version: "latest"

<<<<<<< HEAD
    - name: Update version from tag
=======
    - name: Set production version from tag
>>>>>>> daf308be
      run: |
        TAG_VERSION="${{ steps.get_tag.outputs.tag }}"
        # Remove 'v' prefix if present
        CLEAN_VERSION=${TAG_VERSION#v}
        echo "Tag version: $TAG_VERSION"
<<<<<<< HEAD
        echo "Clean version: $CLEAN_VERSION"

        # Update pyproject.toml and _version.py with tag version
        sed -i "s/version = \".*\"/version = \"$CLEAN_VERSION\"/" pyproject.toml
        echo "__version__ = \"$CLEAN_VERSION\"" > src/amauo/_version.py

        echo "Updated version files to: $CLEAN_VERSION"

    - name: Build package
      run: uv build
=======
        echo "Production version: $CLEAN_VERSION"
        echo "CLEAN_VERSION=$CLEAN_VERSION" >> $GITHUB_ENV

        # Write the exact tag version to __version__ file
        echo "$CLEAN_VERSION" > src/amauo/__version__
>>>>>>> daf308be

        echo "Updated __version__ file to: $CLEAN_VERSION"

    - name: Build package
      run: |
        echo "Building production package with version: $CLEAN_VERSION"

        # Update pyproject.toml with the production version
        sed -i "s/version = \"0.0.0\"/version = \"$CLEAN_VERSION\"/" pyproject.toml

        uv build

        # Verify the built version matches the tag
        BUILT_VERSION=$(ls dist/*.whl | head -1 | sed 's/.*amauo-//' | sed 's/-py3.*//')
        echo "Built version: $BUILT_VERSION"
        echo "Expected version: $CLEAN_VERSION"

        if [ "$BUILT_VERSION" != "$CLEAN_VERSION" ]; then
          echo "ERROR: Built version ($BUILT_VERSION) does not match tag version ($CLEAN_VERSION)"
          exit 1
        else
          echo "SUCCESS: Version matches tag exactly: $CLEAN_VERSION"
        fi

    - name: Deploy to PyPI
      uses: pypa/gh-action-pypi-publish@release/v1
      with:
        verbose: true

    - name: Test installation from PyPI
      run: |
        sleep 60  # Wait for package to be available
        pip install amauo==$CLEAN_VERSION
        amauo version

        # Verify the installed version matches
        INSTALLED_VERSION=$(python3 -c "import amauo._version; print(amauo._version.__version__)")
        echo "Installed version: $INSTALLED_VERSION"
        if [ "$INSTALLED_VERSION" != "$CLEAN_VERSION" ]; then
          echo "ERROR: Installed version does not match expected version"
          exit 1
        else
          echo "SUCCESS: Installation verified with correct version"
        fi

    - name: Create GitHub Release
      uses: softprops/action-gh-release@v2
      if: startsWith(github.ref, 'refs/tags/')
      with:
        files: dist/*
        generate_release_notes: true
      env:
        GITHUB_TOKEN: ${{ secrets.GITHUB_TOKEN }}<|MERGE_RESOLUTION|>--- conflicted
+++ resolved
@@ -46,34 +46,17 @@
       with:
         version: "latest"
 
-<<<<<<< HEAD
-    - name: Update version from tag
-=======
     - name: Set production version from tag
->>>>>>> daf308be
       run: |
         TAG_VERSION="${{ steps.get_tag.outputs.tag }}"
         # Remove 'v' prefix if present
         CLEAN_VERSION=${TAG_VERSION#v}
         echo "Tag version: $TAG_VERSION"
-<<<<<<< HEAD
-        echo "Clean version: $CLEAN_VERSION"
-
-        # Update pyproject.toml and _version.py with tag version
-        sed -i "s/version = \".*\"/version = \"$CLEAN_VERSION\"/" pyproject.toml
-        echo "__version__ = \"$CLEAN_VERSION\"" > src/amauo/_version.py
-
-        echo "Updated version files to: $CLEAN_VERSION"
-
-    - name: Build package
-      run: uv build
-=======
         echo "Production version: $CLEAN_VERSION"
         echo "CLEAN_VERSION=$CLEAN_VERSION" >> $GITHUB_ENV
 
         # Write the exact tag version to __version__ file
         echo "$CLEAN_VERSION" > src/amauo/__version__
->>>>>>> daf308be
 
         echo "Updated __version__ file to: $CLEAN_VERSION"
 
