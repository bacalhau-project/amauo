[build-system]
requires = ["hatchling"]
build-backend = "hatchling.build"

[project]
name = "amauo"
<<<<<<< HEAD
dynamic = ["version"]
=======
version = "0.0.0"
>>>>>>> daf308be
description = "Deploy Bacalhau compute nodes globally using AWS spot instances for cost-effective distributed computing"
readme = "README.md"
license = "MIT"
requires-python = ">=3.9"
authors = [
    {name = "Amauo Team", email = "hello@amauo.dev"},
]
keywords = [
    "aws",
    "cloud",
    "deployment",
    "spot-instances",
    "bacalhau",
    "distributed-computing"
]
classifiers = [
    "Development Status :: 4 - Beta",
    "Environment :: Console",
    "Intended Audience :: Developers",
    "License :: OSI Approved :: MIT License",
    "Operating System :: OS Independent",
    "Programming Language :: Python :: 3",
    "Programming Language :: Python :: 3.9",
    "Programming Language :: Python :: 3.10",
    "Programming Language :: Python :: 3.11",
    "Programming Language :: Python :: 3.12",
    "Topic :: Software Development :: Libraries :: Python Modules",
    "Topic :: System :: Distributed Computing",
    "Topic :: Utilities",
]
dependencies = [
    "click>=8.0.0",
    "pyyaml>=6.0",
    "rich>=13.0.0",
    "boto3>=1.28.0",
    "botocore>=1.31.0",
    "types-boto3[ec2]>=1.40.21",
]


[project.urls]
Homepage = "https://tada.wang"
Documentation = "https://github.com/bacalhau-project/amauo#readme"
Repository = "https://github.com/bacalhau-project/amauo"
"Bug Tracker" = "https://github.com/bacalhau-project/amauo/issues"
"Project Site" = "https://tada.wang"

[project.scripts]
amauo = "amauo.cli:cli"



[tool.hatch.build.targets.sdist]
include = [
    "/src",
    "/README.md",
    "/LICENSE",
]

[tool.hatch.build.targets.wheel]
packages = ["src/amauo"]

<<<<<<< HEAD
[tool.hatch.version]
source = "vcs"
# Prevent local versions for clean CI builds
raw-options = { local_scheme = "no-local-version" }

[tool.hatch.build.hooks.vcs]
version-file = "src/amauo/_version.py"
=======

>>>>>>> daf308be

[tool.ruff]
line-length = 88
target-version = "py39"
src = ["src", "tests"]

[tool.ruff.lint]
select = [
    "E",  # pycodestyle errors
    "W",  # pycodestyle warnings
    "F",  # pyflakes
    "I",  # isort
    "B",  # flake8-bugbear
    "C4", # flake8-comprehensions
    "UP", # pyupgrade
]
ignore = [
    "E501", # line too long (handled by formatter)
    "B008", # function calls in argument defaults
]

[tool.ruff.lint.per-file-ignores]
"tests/*" = ["S101"] # allow assert in tests
"src/amauo/_version.py" = ["ALL"] # ignore generated file

[tool.ruff.format]
exclude = ["src/amauo/_version.py"]

[tool.mypy]
python_version = "3.9"
warn_return_any = true
warn_unused_configs = true
disallow_untyped_defs = true
disallow_incomplete_defs = true
check_untyped_defs = true
disallow_untyped_decorators = true
no_implicit_optional = true
warn_redundant_casts = true
warn_unused_ignores = true
warn_no_return = true
warn_unreachable = true
strict_equality = true

[[tool.mypy.overrides]]
module = "tests.*"
disallow_untyped_defs = false
disallow_incomplete_defs = false

[[tool.mypy.overrides]]
module = "amauo._version"
ignore_errors = true

[dependency-groups]
dev = [
    "bandit>=1.8.6",
    "mypy>=1.17.1",
    "pytest>=8.4.1",
    "pytest-cov>=4.0.0",
    "ruff>=0.1.0",
    "twine>=6.1.0",
    "types-pyyaml>=6.0.12.20250822",
]<|MERGE_RESOLUTION|>--- conflicted
+++ resolved
@@ -4,11 +4,7 @@
 
 [project]
 name = "amauo"
-<<<<<<< HEAD
-dynamic = ["version"]
-=======
 version = "0.0.0"
->>>>>>> daf308be
 description = "Deploy Bacalhau compute nodes globally using AWS spot instances for cost-effective distributed computing"
 readme = "README.md"
 license = "MIT"
@@ -71,17 +67,7 @@
 [tool.hatch.build.targets.wheel]
 packages = ["src/amauo"]
 
-<<<<<<< HEAD
-[tool.hatch.version]
-source = "vcs"
-# Prevent local versions for clean CI builds
-raw-options = { local_scheme = "no-local-version" }
 
-[tool.hatch.build.hooks.vcs]
-version-file = "src/amauo/_version.py"
-=======
-
->>>>>>> daf308be
 
 [tool.ruff]
 line-length = 88
