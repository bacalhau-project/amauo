--- conflicted
+++ resolved
@@ -4,11 +4,7 @@
 
 [project]
 name = "amauo"
-<<<<<<< HEAD
-version = "3.0.5"
-=======
 version = "3.0.6"
->>>>>>> 351780f5
 description = "Deploy Bacalhau compute nodes globally using AWS spot instances for cost-effective distributed computing"
 readme = "README.md"
 license = "MIT"
