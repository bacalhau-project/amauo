--- conflicted
+++ resolved
@@ -211,7 +211,6 @@
     exit 1
 fi
 
-<<<<<<< HEAD
 echo "SUCCESS: Configuration validation passed"
 
 # Create a node-specific Docker Compose file with proper node name
@@ -234,8 +233,6 @@
     exit 1
 fi
 
-=======
->>>>>>> 62fd9863
 echo "SUCCESS: Configuration validation passed"
 
 # Create a node-specific Docker Compose file with proper node name
@@ -245,7 +242,13 @@
 
 echo "DEBUG: Created node-specific compose with name: $NODE_NAME"
 
-<<<<<<< HEAD
+# Create a node-specific Docker Compose file with proper node name
+echo "Creating node-specific Docker Compose configuration..."
+NODE_NAME="bacalhau-${INSTANCE_ID:-$(hostname)}"
+sed "s|command: \\[\"serve\", \"--config\", \"/etc/bacalhau/config.yaml\"\\]|command: [\"serve\", \"--config\", \"/etc/bacalhau/config.yaml\", \"--name\", \"$NODE_NAME\"]|" /opt/compose/docker-compose-bacalhau.yaml > /opt/compose/docker-compose-bacalhau-node.yaml
+
+echo "DEBUG: Created node-specific compose with name: $NODE_NAME"
+
 
 # Setup AWS credentials for Bacalhau compute nodes (for S3 job access)
 echo "Setting up AWS credentials..."
@@ -288,8 +291,6 @@
     echo "WARNING: AWS credentials not found at $AWS_CREDS_SOURCE"
     echo "INFO: Bacalhau nodes may not be able to access S3 (sensor simulator doesn't need S3)"
 fi
-=======
->>>>>>> 62fd9863
 
 # Setup AWS credentials for Bacalhau compute nodes (for S3 job access)
 echo "Setting up AWS credentials..."
